# Copyright (c) 2022 Espresso Systems (espressosys.com)
# This file is part of the Jellyfish library.

# You should have received a copy of the MIT License
# along with the Jellyfish library. If not, see <https://mit-license.org/>.

{
  description = "Jellyfish dev env";

  inputs.nixpkgs.url = "github:nixos/nixpkgs/nixos-unstable";
  inputs.flake-utils.url = "github:numtide/flake-utils"; # for dedup

  # allow shell.nix alongside flake.nix
  inputs.flake-compat.url = "github:edolstra/flake-compat";
  inputs.flake-compat.flake = false;

  inputs.rust-overlay.url = "github:oxalica/rust-overlay";
  inputs.pre-commit-hooks.url = "github:cachix/pre-commit-hooks.nix";
  inputs.pre-commit-hooks.inputs.nixpkgs.follows = "nixpkgs";

  outputs = { self, nixpkgs, flake-utils, flake-compat, rust-overlay, pre-commit-hooks, ... }:
    flake-utils.lib.eachDefaultSystem (system:
      let
        overlays = [ (import rust-overlay) ];
        pkgs = import nixpkgs { inherit system overlays; };
        nightlyToolchain = pkgs.rust-bin.selectLatestNightlyWith
          (toolchain: toolchain.minimal.override { extensions = [ "rustfmt" ]; });

        stableToolchain = pkgs.rust-bin.stable.latest.minimal.override {
          extensions = [ "clippy" "llvm-tools-preview" "rust-src" ];
        };
      in with pkgs;
      {
        check = {
          pre-commit-check = pre-commit-hooks.lib.${system}.run {
            src = ./.;
            hooks = {
              check-format = {
                enable = true;
                files = "\\.rs$";
                entry = "cargo fmt -- --check";
              };
              doctest = {
                enable = true;
                entry = "cargo test --doc";
                files = "\\.rs$";
                pass_filenames = false;
              };
              cargo-clippy = {
                enable = true;
                description = "Lint Rust code.";
                entry = "cargo-clippy --workspace -- -D warnings";
                files = "\\.rs$";
                pass_filenames = false;
              };
              cargo-sort = {
                enable = true;
                description = "Ensure Cargo.toml are sorted";
                entry = "cargo sort -w";
                pass_filenames = false;
              };
<<<<<<< HEAD
              # license-header-c-style = {
              #   enable = true;
              #   description =
              #     "Ensure files with c-style comments have license header";
              #   entry = ''
              #     insert_license --license-filepath .license-header  --comment-style "//"'';
              #   types_or = [ "rust" ];
              #   pass_filenames = true;
              # };
=======
>>>>>>> 668661fe
            };
          };
        };
        devShell = mkShell {
          buildInputs = [
            argbash
            openssl
            pkgconfig
            git

            stableToolchain
            nightlyToolchain
            cargo-sort

          ] ++ lib.optionals stdenv.isDarwin [ darwin.apple_sdk.frameworks.Security ];

          shellHook = ''
            export RUST_BACKTRACE=full
            export PATH="$PATH:$(pwd)/target/debug:$(pwd)/target/release"

            # Ensure `cargo fmt` uses `rustfmt` from nightly.
            export RUSTFMT="${nightlyToolchain}/bin/rustfmt"
          ''
          # install pre-commit hooks
          + self.check.${system}.pre-commit-check.shellHook;
        };
      }
    );
}<|MERGE_RESOLUTION|>--- conflicted
+++ resolved
@@ -59,18 +59,6 @@
                 entry = "cargo sort -w";
                 pass_filenames = false;
               };
-<<<<<<< HEAD
-              # license-header-c-style = {
-              #   enable = true;
-              #   description =
-              #     "Ensure files with c-style comments have license header";
-              #   entry = ''
-              #     insert_license --license-filepath .license-header  --comment-style "//"'';
-              #   types_or = [ "rust" ];
-              #   pass_filenames = true;
-              # };
-=======
->>>>>>> 668661fe
             };
           };
         };
