// Copyright (c) 2022 Espresso Systems (espressosys.com)
// This file is part of the Jellyfish library.

// You should have received a copy of the MIT License
// along with the Jellyfish library. If not, see <https://mit-license.org/>.

#![deny(warnings)]
#[macro_use]
extern crate criterion;
<<<<<<< HEAD
// use ark_ed_on_bls12_381::Fq as Fq381;
// use ark_std::rand::{prelude::SliceRandom, Rng};
use criterion::Criterion;
// use jf_primitives::merkle_tree::{
//     MerkleLeafProof, MerklePath, MerklePathNode, MerkleTree, NodePos,
// NodeValue, };
// use std::time::Duration;

// const BENCH_NAME: &str = "merkle_path_height_20";

fn twenty_hashes(_c: &mut Criterion) {
    // let mut benchmark_group = c.benchmark_group(BENCH_NAME);
    // benchmark_group.sample_size(10);
    // benchmark_group.measurement_time(Duration::new(10, 0));

    // let mut rng = ark_std::test_rng();

    // let leaf: Fq381 = rng.gen();
    // let base: NodeValue<Fq381> = rng.gen();
    // let mut sibs = vec![];
    // for _ in 0..20 {
    //     let pos = *[NodePos::Left, NodePos::Middle, NodePos::Right]
    //         .choose(&mut rng)
    //         .unwrap();
    //     let sibling1: NodeValue<_> = rng.gen();
    //     let sibling2: NodeValue<_> = rng.gen();
    //     sibs.push(MerklePathNode {
    //         sibling1,
    //         sibling2,
    //         pos,
    //     });
    // }

    // let sibs = MerklePath { nodes: sibs };

    // let num_inputs = 0;
    // benchmark_group.bench_with_input(BENCH_NAME, &num_inputs, move |b,
    // &_num_inputs| {     b.iter(|| MerkleTree::check_proof(base, 0,
    // &MerkleLeafProof::new(leaf, sibs.clone()))) });

    // benchmark_group.finish();
=======
use ark_ed_on_bls12_381::Fq as Fq381;
use ark_std::rand::Rng;
use criterion::Criterion;
use jf_primitives::merkle_tree::{prelude::RescueMerkleTree, MerkleTreeScheme};
use std::time::Duration;

const BENCH_NAME: &str = "merkle_path_height_20";

fn twenty_hashes(c: &mut Criterion) {
    let mut benchmark_group = c.benchmark_group(BENCH_NAME);
    benchmark_group.sample_size(10);
    benchmark_group.measurement_time(Duration::new(10, 0));

    let mut rng = ark_std::test_rng();

    let leaf: Fq381 = rng.gen();

    let mt = RescueMerkleTree::<Fq381>::from_elems(20, &[leaf, leaf]).unwrap();
    let (_, proof) = mt.lookup(0).expect_ok().unwrap();

    let num_inputs = 0;
    benchmark_group.bench_with_input(BENCH_NAME, &num_inputs, move |b, &_num_inputs| {
        b.iter(|| mt.verify(0, &proof).unwrap())
    });
    benchmark_group.finish();
>>>>>>> 668661fe
}

fn bench(c: &mut Criterion) {
    twenty_hashes(c);
}

criterion_group!(benches, bench);

criterion_main!(benches);<|MERGE_RESOLUTION|>--- conflicted
+++ resolved
@@ -7,14 +7,11 @@
 #![deny(warnings)]
 #[macro_use]
 extern crate criterion;
-<<<<<<< HEAD
-// use ark_ed_on_bls12_381::Fq as Fq381;
-// use ark_std::rand::{prelude::SliceRandom, Rng};
+use ark_ed_on_bls12_381::Fq as Fq381;
+use ark_std::rand::Rng;
 use criterion::Criterion;
-// use jf_primitives::merkle_tree::{
-//     MerkleLeafProof, MerklePath, MerklePathNode, MerkleTree, NodePos,
-// NodeValue, };
-// use std::time::Duration;
+use jf_primitives::merkle_tree::{prelude::RescueMerkleTree, MerkleTreeScheme};
+use std::time::Duration;
 
 // const BENCH_NAME: &str = "merkle_path_height_20";
 
@@ -24,46 +21,6 @@
     // benchmark_group.measurement_time(Duration::new(10, 0));
 
     // let mut rng = ark_std::test_rng();
-
-    // let leaf: Fq381 = rng.gen();
-    // let base: NodeValue<Fq381> = rng.gen();
-    // let mut sibs = vec![];
-    // for _ in 0..20 {
-    //     let pos = *[NodePos::Left, NodePos::Middle, NodePos::Right]
-    //         .choose(&mut rng)
-    //         .unwrap();
-    //     let sibling1: NodeValue<_> = rng.gen();
-    //     let sibling2: NodeValue<_> = rng.gen();
-    //     sibs.push(MerklePathNode {
-    //         sibling1,
-    //         sibling2,
-    //         pos,
-    //     });
-    // }
-
-    // let sibs = MerklePath { nodes: sibs };
-
-    // let num_inputs = 0;
-    // benchmark_group.bench_with_input(BENCH_NAME, &num_inputs, move |b,
-    // &_num_inputs| {     b.iter(|| MerkleTree::check_proof(base, 0,
-    // &MerkleLeafProof::new(leaf, sibs.clone()))) });
-
-    // benchmark_group.finish();
-=======
-use ark_ed_on_bls12_381::Fq as Fq381;
-use ark_std::rand::Rng;
-use criterion::Criterion;
-use jf_primitives::merkle_tree::{prelude::RescueMerkleTree, MerkleTreeScheme};
-use std::time::Duration;
-
-const BENCH_NAME: &str = "merkle_path_height_20";
-
-fn twenty_hashes(c: &mut Criterion) {
-    let mut benchmark_group = c.benchmark_group(BENCH_NAME);
-    benchmark_group.sample_size(10);
-    benchmark_group.measurement_time(Duration::new(10, 0));
-
-    let mut rng = ark_std::test_rng();
 
     let leaf: Fq381 = rng.gen();
 
@@ -75,7 +32,6 @@
         b.iter(|| mt.verify(0, &proof).unwrap())
     });
     benchmark_group.finish();
->>>>>>> 668661fe
 }
 
 fn bench(c: &mut Criterion) {
