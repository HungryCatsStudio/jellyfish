// Copyright (c) 2022 Espresso Systems (espressosys.com)
// This file is part of the Jellyfish library.

// You should have received a copy of the MIT License
// along with the Jellyfish library. If not, see <https://mit-license.org/>.

//! Merkle Tree traits and implementations
pub mod append_only;
pub mod examples;
pub mod macros;
pub mod universal_merkle_tree;

pub(crate) mod internal;
<<<<<<< HEAD
=======

pub mod prelude;
>>>>>>> 4ba466e3

use crate::{
    errors::PrimitivesError, impl_to_treversal_path_biguint, impl_to_treversal_path_primitives,
};
use ark_serialize::{CanonicalDeserialize, CanonicalSerialize};
use ark_std::{borrow::Borrow, fmt::Debug, hash::Hash, string::ToString, vec, vec::Vec};
use num_bigint::BigUint;
use num_traits::ToPrimitive;
use serde::{Deserialize, Serialize};
use typenum::Unsigned;

#[derive(Clone, Copy, PartialEq, Eq, Debug, Hash)]
/// The result of querying at an index in the tree
/// Typically, F for element type, P for membership proof type and N for
/// non-membership proof type
pub enum LookupResult<F, P, N> {
    /// The value at the given index, and a proof of validity
    Ok(F, P),
    /// The index is valid but we do not have the leaf in memory
    NotInMemory,
    /// The index is outside the occupied range in the tree, and a
    /// non-membership proof
    NotFound(N),
}

impl<F, P, N> LookupResult<F, P, N> {
    /// Assert the lookup result is Ok. Return a tuple of element and membership
    /// proof.
    pub fn expect_ok(self) -> Result<(F, P), PrimitivesError> {
        match self {
            LookupResult::Ok(x, proof) => Ok((x, proof)),
            LookupResult::NotInMemory => Err(PrimitivesError::InternalError(
                "Expected Ok, found NotInMemory".to_string(),
            )),
            LookupResult::NotFound(_) => Err(PrimitivesError::InternalError(
                "Expected Ok, found NotFound".to_string(),
            )),
        }
    }

    /// Assert the lookup result is NotFound. Return a non-membership proof.
    pub fn expect_not_found(self) -> Result<N, PrimitivesError> {
        match self {
            LookupResult::NotFound(n) => Ok(n),
            LookupResult::Ok(..) => Err(PrimitivesError::InternalError(
                "Expected NotFound, found Ok".to_string(),
            )),
            LookupResult::NotInMemory => Err(PrimitivesError::InternalError(
                "Expected NotFound, found NotInMemory".to_string(),
            )),
        }
    }
}

/// An element of a Merkle tree.
pub trait Element: Clone + Eq + PartialEq {}
impl<T: Clone + Eq + PartialEq> Element for T {}

/// An index type of a leaf in a Merkle tree.
pub trait Index: Debug + Eq + PartialEq + Hash + Ord + PartialOrd + Clone {}
impl<T: Debug + Eq + PartialEq + Hash + Ord + PartialOrd + Clone> Index for T {}

/// An internal node value type in a Merkle tree.
pub trait NodeValue:
    Default
    + Eq
    + PartialEq
    + Hash
    + Ord
    + PartialOrd
    + Copy
    + Clone
    + Debug
    + CanonicalSerialize
    + CanonicalDeserialize
{
}
impl<T> NodeValue for T where
    T: Default
        + Eq
        + PartialEq
        + Hash
        + Ord
        + PartialOrd
        + Copy
        + Clone
        + Debug
        + CanonicalSerialize
        + CanonicalDeserialize
{
}

/// Merkle tree hash function
pub trait DigestAlgorithm<E, I, T>
where
    E: Element,
    I: Index,
    T: NodeValue,
{
    /// Digest a list of values
    fn digest(data: &[T]) -> T;

    /// Digest an indexed element
    fn digest_leaf(pos: &I, elem: &E) -> T;
}

/// An trait for Merkle tree index type.
pub trait ToTraversalPath<Arity: Unsigned> {
    /// Convert the given index to a vector of branch indices given tree height
    /// and arity.
    fn to_traversal_path(&self, height: usize) -> Vec<usize>;
}

impl_to_treversal_path_primitives!(usize);
impl_to_treversal_path_primitives!(u8);
impl_to_treversal_path_primitives!(u16);
impl_to_treversal_path_primitives!(u32);
impl_to_treversal_path_primitives!(u64);
impl_to_treversal_path_biguint!(u128);
impl_to_treversal_path_biguint!(BigUint);

/// Trait for a succint merkle tree commitment
pub trait MerkleCommitment<T: NodeValue>:
    Eq
    + PartialEq
    + Hash
    + Ord
    + PartialOrd
    + Clone
    + Copy
    + Serialize
    + for<'a> Deserialize<'a>
    + CanonicalDeserialize
    + CanonicalSerialize
{
    /// Return a digest of the tree
    fn digest(&self) -> T;
    /// Return the height of the tree
    fn height(&self) -> usize;
    /// Return the number of elements included in the accumulator/tree
    fn size(&self) -> u64;
}

/// A merkle commitment consists a root hash value, a tree height and number of
/// leaves
// #[derive(
//     Eq, PartialEq, Clone, Copy, Serialize, Deserialize, CanonicalSerialize, CanonicalDeserialize,
// )]
// pub struct MerkleCommitment<T: NodeValue + CanonicalSerialize + CanonicalDeserialize> {
//     /// Root of a tree
//     digest: T,
//     /// Height of a tree
//     height: usize,
//     /// Number of leaves in the tree
//     num_leaves: u64,
// }

// impl<T: NodeValue + CanonicalSerialize + CanonicalDeserialize> MerkleCommitment<T> {
//     fn digest(&self) -> T {
//         self.digest
//     }

//     fn height(&self) -> usize {
//         self.height
//     }

//     fn size(&self) -> u64 {
//         self.num_leaves
//     }
// }

/// Basic functionalities for a merkle tree implementation. Abstracted as an
/// accumulator for fixed-length array. Supports generate membership proof at a
/// given position and verify a membership proof.
pub trait MerkleTreeScheme: Sized {
    /// Merkle tree element type
    type Element: Element;
    /// Index type for this merkle tree
    type Index: Index;
    /// Internal and root node value
    type NodeValue: NodeValue;
    /// Merkle proof
    type MembershipProof: Clone;
    /// Batch proof
    type BatchMembershipProof: Clone;
    /// Merkle tree commitment
    type Commitment: Clone;

    /// Tree arity
    const ARITY: usize;

    /// Construct a new merkle tree with given height from a data slice
    fn from_elems(
        height: usize,
        elems: impl IntoIterator<Item = impl Borrow<Self::Element>>,
    ) -> Result<Self, PrimitivesError>;

    /// Return the height of this merkle tree
    fn height(&self) -> usize;
    /// Return the maximum allowed number leaves
    fn capacity(&self) -> BigUint;
    /// Return the current number of leaves
    fn num_leaves(&self) -> u64;

    /// Return a merkle commitment
    fn commitment(&self) -> Self::Commitment;

    /// Returns the leaf value given a position
    /// * `pos` - zero-based index of the leaf in the tree
    /// * `returns` - Leaf value at the position along with a proof.
    ///   LookupResult::EmptyLeaf if the leaf position is empty or invalid,
    ///   LookupResult::NotInMemory if the leaf position has been forgotten.
    fn lookup(
        &self,
        pos: impl Borrow<Self::Index>,
    ) -> LookupResult<Self::Element, Self::MembershipProof, ()>;

    /// Verify an element is a leaf of a Merkle tree given the proof
    /// * `pos` - zero-based index of the leaf in the tree
    /// * `proof` - a merkle tree proof
    /// * `returns` - Ok(true) if the proof is accepted, Ok(false) if not. Err()
    ///   if the proof is not well structured, E.g. not for this merkle tree.
    fn verify(
        &self,
        pos: impl Borrow<Self::Index>,
        proof: impl Borrow<Self::MembershipProof>,
    ) -> Result<bool, PrimitivesError>;

    // fn batch_lookup(&self, pos: impl Iterator<Item = usize>) -> LookupResult<(),
    // Self::BatchProof>; fn batch_verify(
    //     &self,
    //     pos: impl Iterator<Item = usize>,
    //     proof: impl Borrow<Self::BatchProof>,
    // ) -> Result<(), PrimitivesError>;
}

/// Merkle tree that allows insertion at back. Abstracted as a commitment for
/// append-only vector.
pub trait AppendableMerkleTreeScheme: MerkleTreeScheme {
    /// Insert a new value at the leftmost available slot
    /// * `elem` - element to insert in the tree
    /// * `returns` - Ok(()) if successful
    fn push(&mut self, elem: impl Borrow<Self::Element>) -> Result<(), PrimitivesError>;

    /// Insert a list of new values at the leftmost available slots
    /// * `elems` - elements to insert
    /// * `returns` - Ok(()) if successful. If there are too many elements,
    ///   insertions will be performed until the merkle tree is full, and wil
    ///   return an Err().
    fn extend(
        &mut self,
        elems: impl IntoIterator<Item = impl Borrow<Self::Element>>,
    ) -> Result<(), PrimitivesError> {
        for elem in elems {
            self.push(elem)?;
        }
        Ok(())
    }
}

/// A universal merkle tree is abstracted as a random-access array or a
/// key-value map. It allows manipulation at any given position, and has ability
/// to generate/verify a non-membership proof.
pub trait UniversalMerkleTreeScheme: MerkleTreeScheme {
    /// Non membership proof for a given index
    type NonMembershipProof;
    /// Batch non membership proof
    type BatchNonMembershipProof;

    /// Build a universal merkle tree from a key-value set.
    /// * `height` - height of the merkle tree
    /// * `data` - an iterator of key-value pairs. Could be a hashmap or simply
    ///   an array or a slice of (key, value) pairs
    fn from_kv_set<BI, BE>(
        height: usize,
        data: impl IntoIterator<Item = impl Borrow<(BI, BE)>>,
    ) -> Result<Self, PrimitivesError>
    where
        BI: Borrow<Self::Index>,
        BE: Borrow<Self::Element>;

    /// Update the leaf value at a given position
    /// * `pos` - zero-based index of the leaf in the tree
    /// * `elem` - newly updated element
    fn update(
        &mut self,
        pos: impl Borrow<Self::Index>,
        elem: impl Borrow<Self::Element>,
    ) -> LookupResult<Self::Element, (), ()>;

    /// Returns the leaf value given a position
    /// * `pos` - zero-based index of the leaf in the tree
    /// * `returns` - Leaf value at the position along with a proof.
    ///   LookupResult::EmptyLeaf(p) if the leaf position is empty along with a
    ///   proof p. LookupResult::NotInMemory if the leaf position has been
    ///   forgotten.
    fn universal_lookup(
        &self,
        pos: impl Borrow<Self::Index>,
    ) -> LookupResult<Self::Element, Self::MembershipProof, Self::NonMembershipProof>;

    /// Verify an index is not in this merkle tree
    /// * `pos` - zero-based index of the leaf in the tree
    /// * `proof` - a merkle tree proof
    /// * `returns` - Ok(true) if the proof is accepted, Ok(false) if not. Err()
    ///   if the proof is not well structured, E.g. not for this merkle tree.
    fn non_membership_verify(
        &self,
        pos: impl Borrow<Self::Index>,
        proof: impl Borrow<Self::NonMembershipProof>,
    ) -> Result<bool, PrimitivesError>;
    // TODO(Chengyu): non-membership proof interfaces
}

/// Merkle tree that allows forget/remember elements from the memory
pub trait ForgetableMerkleTreeScheme: MerkleTreeScheme {
    /// Trim the leaf at position `i` from memory, if present.
    /// Should not trim if position `i` is the last inserted leaf position.
    /// Return is identical to result if `get_leaf(pos)` were called before this
    /// call.
    fn forget(
        &mut self,
        pos: Self::Index,
    ) -> LookupResult<Self::Element, Self::MembershipProof, ()>;

    /// "Re-insert" a leaf into the tree using its proof.
    /// Returns Ok(()) if insertion is successful, or Err(err) if the
    /// proof disagrees with the merkle tree
    fn remember(
        &mut self,
        pos: Self::Index,
        element: impl Borrow<Self::Element>,
        proof: impl Borrow<Self::MembershipProof>,
    ) -> Result<(), PrimitivesError>;

    /// Rebuild a merkle tree from a commitment.
    /// Return a tree which is entirely forgotten.
    fn from_commitment(commitment: impl Borrow<Self::Commitment>) -> Self;
}<|MERGE_RESOLUTION|>--- conflicted
+++ resolved
@@ -11,11 +11,8 @@
 pub mod universal_merkle_tree;
 
 pub(crate) mod internal;
-<<<<<<< HEAD
-=======
 
 pub mod prelude;
->>>>>>> 4ba466e3
 
 use crate::{
     errors::PrimitivesError, impl_to_treversal_path_biguint, impl_to_treversal_path_primitives,
